--- conflicted
+++ resolved
@@ -10,8 +10,8 @@
 # Note: Assumes naming of dataset in "datasets" for the full DROID dataset is
 # droid
 
-DATA_PATH = "/shared/karl/data/"    # UPDATE WITH PATH TO RLDS DATASETS
-EXP_LOG_PATH = "/shared/karl/models/diffusion_policy" # UPDATE WITH PATH TO DESIRED LOGGING DIRECTORY
+DATA_PATH = "/iris/u/moojink/data/" # UPDATE WITH PATH TO RLDS DATASETS
+EXP_LOG_PATH = "/iris/u/moojink/prismatic-dev/droid_dp_runs/" # UPDATE WITH PATH TO DESIRED LOGGING DIRECTORY
 EXP_NAMES = OrderedDict(
     [
         # Note: you can add co-training dataset here appending
@@ -38,15 +38,6 @@
         args.ckpt_mode = "off"
 
     generator.add_param(
-        key="train.data_format",
-        name="",
-        group=-1,
-        values=[
-            "droid_rlds"
-        ],
-    )
-
-    generator.add_param(
         key="train.num_epochs",
         name="",
         group=-1,
@@ -147,6 +138,14 @@
 
     if args.env == "droid":
         generator.add_param(
+            key="train.data_format",
+            name="",
+            group=-1,
+            values=[
+                "droid_rlds"
+            ],
+        )
+        generator.add_param(
             key="train.sample_weights",
             name="sample_weights",
             group=24988,
@@ -170,14 +169,14 @@
             values=[
                 [
                     # # Absolute position control
-                    "action/abs_pos",
-                    "action/abs_rot_6d",
-                    "action/gripper_position",
+                    # "action/abs_pos",
+                    # "action/abs_rot_6d",
+                    # "action/gripper_position",
 
                     # Relative position control
-                    # "action/rel_pos",
-                    # "action/rel_rot_euler",
-                    # "action/gripper_velocity",
+                    "action/rel_pos",
+                    "action/rel_rot_euler",
+                    "action/gripper_velocity",
                 ],
             ],
             value_names=[
@@ -191,15 +190,15 @@
             group=-1,
             values=[
                 [
-                    # # Absolute position control (w/ 6D rot)
+                    # Absolute position control (w/ 6D rot)
+                    # (1, 3),
+                    # (1, 6),
+                    # (1, 1),
+
+                    # Relative position control (w/ 3D rot)
                     (1, 3),
-                    (1, 6),
+                    (1, 3),
                     (1, 1),
-
-                    # Relative position control (w/ 3D rot)
-                    # (1, 3),
-                    # (1, 3),
-                    # (1, 1),
                 ],
             ],
             value_names=[
@@ -247,15 +246,10 @@
             name="obsrandargs",
             group=130,
             values=[
-<<<<<<< HEAD
                 # # For 128x128 images
                 # [{}, {"crop_height": 116, "crop_width": 116, "num_crops": 1, "pos_enc": False}], # jitter, followed by crop
 
                 # For 224x224 images
-=======
-                # {}, # jitter only
-                # [{}, {"crop_height": 116, "crop_width": 116, "num_crops": 1, "pos_enc": False}], # jitter, followed by crop
->>>>>>> 02bb3382
                 [{}, {"crop_height": 202, "crop_width": 202, "num_crops": 1, "pos_enc": False}], # jitter, followed by crop
             ],
             hidename=True,
@@ -370,6 +364,212 @@
         )
 
 
+    if args.env == "libero":
+        generator.add_param(
+            key="train.data_format",
+            name="",
+            group=-1,
+            values=[
+                "libero_rlds"
+            ],
+        )
+        generator.add_param(
+            key="train.sample_weights",
+            name="sample_weights",
+            group=24988,
+            values=[
+                EXP_NAMES[k]["sample_weights"] for k in EXP_NAMES.keys()
+            ],
+        )
+        generator.add_param(
+            key="train.dataset_names",
+            name="dataset_names",
+            group=24988,
+            values=[
+                EXP_NAMES[k]["datasets"] for k in EXP_NAMES.keys()
+            ],
+            value_names=list(EXP_NAMES.keys())
+        )
+        generator.add_param(
+            key="train.action_keys",
+            name="ac_keys",
+            group=-1,
+            values=[
+                [
+                    # # Absolute position control
+                    # "action/abs_pos",
+                    # "action/abs_rot_6d",
+                    # "action/gripper_position",
+
+                    # Relative position control
+                    "action/rel_pos",
+                    "action/rel_rot_euler",
+                    "action/gripper_velocity",
+                ],
+            ],
+            value_names=[
+                "abs",
+            ],
+            hidename=True,
+        )
+        generator.add_param(
+            key="train.action_shapes",
+            name="ac_shapes",
+            group=-1,
+            values=[
+                [
+                    # Absolute position control (w/ 6D rot)
+                    # (1, 3),
+                    # (1, 6),
+                    # (1, 1),
+
+                    # Relative position control (w/ 3D rot)
+                    (1, 3),
+                    (1, 3),
+                    (1, 1),
+                ],
+            ],
+            value_names=[
+                "ac_shapes",
+            ],
+            hidename=True,
+        )
+        generator.add_param(
+            key="observation.image_dim",
+            name="",
+            group=-1,
+            values=[
+                # [128, 128],
+                [224, 224],
+            ],
+            hidename=True,
+        )
+        generator.add_param(
+            key="observation.modalities.obs.rgb",
+            name="cams",
+            group=130,
+            values=[
+                ["image"],
+            ],
+            value_names=[
+                "image",
+                # "wrist_image",
+            ]
+        )
+        generator.add_param(
+            key="observation.encoder.rgb.obs_randomizer_class",
+            name="obsrand",
+            group=130,
+            values=[
+                # "ColorRandomizer", # jitter only
+                ["ColorRandomizer", "CropRandomizer"], # jitter, followed by crop
+            ],
+            hidename=True,
+        )
+        generator.add_param(
+            key="observation.encoder.rgb.obs_randomizer_kwargs",
+            name="obsrandargs",
+            group=130,
+            values=[
+                # # For 128x128 images
+                # [{}, {"crop_height": 116, "crop_width": 116, "num_crops": 1, "pos_enc": False}], # jitter, followed by crop
+
+                # For 224x224 images
+                [{}, {"crop_height": 202, "crop_width": 202, "num_crops": 1, "pos_enc": False}], # jitter, followed by crop
+            ],
+            hidename=True,
+        )
+
+        ### CONDITIONING
+        generator.add_param(
+            key="observation.modalities.obs.low_dim",
+            name="ldkeys",
+            group=24986,
+            values=[
+                ["state"],
+            ],
+            value_names=[
+                "proprio-lang",
+            ],
+            hidename=False,
+        )
+        # generator.add_param(
+        #     key="observation.encoder.rgb.core_kwargs.backbone_kwargs.use_cam",
+        #     name="",
+        #     group=2498,
+        #     values=[
+        #         False,
+        #         # True,
+        #     ],
+        #     hidename=True,
+        # )
+        generator.add_param(
+            key="observation.encoder.rgb.core_kwargs.backbone_kwargs.pretrained",
+            name="",
+            group=2498,
+            values=[
+                # False,
+                True,
+            ],
+            hidename=True,
+        )
+        generator.add_param(
+            key="observation.encoder.rgb.core_class",
+            name="visenc",
+            group=-1,
+            values=["VisualCore"],
+        )
+        generator.add_param(
+            key="observation.encoder.rgb.core_kwargs.backbone_class",
+            name="",
+            group=-1,
+            values=["ResNet50Conv"],
+            hidename=True,
+        )
+        generator.add_param(
+            key="observation.encoder.rgb.core_kwargs.feature_dimension",
+            name="visdim",
+            group=1234,
+            values=[
+                512,
+                # None,
+                # None
+            ],
+            hidename=True,
+        )
+        generator.add_param(
+            key="observation.encoder.rgb.core_kwargs.flatten",
+            name="flatten",
+            group=1234,
+            values=[
+                True,
+                # False,
+                # False
+            ],
+            hidename=True,
+        )
+        generator.add_param(
+            key="observation.encoder.rgb.fuser",
+            name="fuser",
+            group=1234,
+            values=[
+                None,
+                # "transformer",
+                # "perceiver"
+            ],
+            hidename=False,
+        )
+        generator.add_param(
+            key="observation.encoder.rgb.core_kwargs.backbone_kwargs.downsample",
+            name="",
+            group=1234,
+            values=[
+                False,
+            ],
+            hidename=False,
+        )
+
+
     elif args.env == "kitchen":
         generator.add_param(
             key="train.data",
